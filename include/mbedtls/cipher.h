--- conflicted
+++ resolved
@@ -86,11 +86,8 @@
     MBEDTLS_CIPHER_ID_CAMELLIA,  /**< The Camellia cipher. */
     MBEDTLS_CIPHER_ID_BLOWFISH,  /**< The Blowfish cipher. */
     MBEDTLS_CIPHER_ID_ARC4,      /**< The RC4 cipher. */
-<<<<<<< HEAD
+    MBEDTLS_CIPHER_ID_ARIA,      /**< The Aria cipher. */
     MBEDTLS_CIPHER_ID_CHACHA20,  /**< The ChaCha20 cipher. */
-=======
-    MBEDTLS_CIPHER_ID_ARIA,      /**< The Aria cipher. */
->>>>>>> c041435f
 } mbedtls_cipher_id_t;
 
 /**
@@ -150,10 +147,6 @@
     MBEDTLS_CIPHER_CAMELLIA_128_CCM,     /**< Camellia cipher with 128-bit CCM mode. */
     MBEDTLS_CIPHER_CAMELLIA_192_CCM,     /**< Camellia cipher with 192-bit CCM mode. */
     MBEDTLS_CIPHER_CAMELLIA_256_CCM,     /**< Camellia cipher with 256-bit CCM mode. */
-<<<<<<< HEAD
-    MBEDTLS_CIPHER_CHACHA20,             /**< ChaCha20 stream cipher. */
-    MBEDTLS_CIPHER_CHACHA20_POLY1305,    /**< ChaCha20-Poly1305 AEAD cipher. */
-=======
     MBEDTLS_CIPHER_ARIA_128_ECB,         /**< Aria cipher with 128-bit key and ECB mode. */
     MBEDTLS_CIPHER_ARIA_192_ECB,         /**< Aria cipher with 192-bit key and ECB mode. */
     MBEDTLS_CIPHER_ARIA_256_ECB,         /**< Aria cipher with 256-bit key and ECB mode. */
@@ -172,7 +165,8 @@
     MBEDTLS_CIPHER_ARIA_128_CCM,         /**< Aria cipher with 128-bit key and CCM mode. */
     MBEDTLS_CIPHER_ARIA_192_CCM,         /**< Aria cipher with 192-bit key and CCM mode. */
     MBEDTLS_CIPHER_ARIA_256_CCM,         /**< Aria cipher with 256-bit key and CCM mode. */
->>>>>>> c041435f
+    MBEDTLS_CIPHER_CHACHA20,             /**< ChaCha20 stream cipher. */
+    MBEDTLS_CIPHER_CHACHA20_POLY1305,    /**< ChaCha20-Poly1305 AEAD cipher. */
 } mbedtls_cipher_type_t;
 
 /** Supported cipher modes. */
